--- conflicted
+++ resolved
@@ -171,16 +171,10 @@
                 amp_fac_imagout << amplification_factor_imag[i][j] << " ";
             }
         }
-<<<<<<< HEAD
         #pragma omp critical
         amp_fac_realout << std::endl;
         amp_fac_imagout << std::endl;
-=======
-	#pragma omp critical
-        amp_fac_realout << std::endl;
-        amp_fac_imagout << std::endl;
 
->>>>>>> 12e273da
         std::cout << "Completed source position value " << i+1 << " of " <<
            source_position_size << std::endl;
     }
